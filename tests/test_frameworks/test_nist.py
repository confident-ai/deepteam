--- conflicted
+++ resolved
@@ -18,15 +18,11 @@
     def test_nist_name(self):
         """Test that NIST framework has correct name."""
         framework = NIST()
-<<<<<<< HEAD
-        assert framework.name == framework.get_name() == "NIST AI Risk Management Framework (AI RMF)"
-=======
         assert (
             framework.name
             == framework.get_name()
             == "NIST AI Risk Management Framework (AI RMF)"
         )
->>>>>>> 1aadc79a
 
     def test_nist_description(self):
         """Test that NIST framework has correct description."""
