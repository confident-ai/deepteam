import pytest
from deepteam.frameworks import OWASPTop10
from deepteam.red_teamer.risk_assessment import RiskAssessment
from deepteam.vulnerabilities import BaseVulnerability
from deepteam.attacks import BaseAttack
from deepteam.frameworks.owasp.risk_categories import OWASP_CATEGORIES
from deepteam.frameworks.risk_category import RiskCategory
from deepteam import red_team


class TestOWASP:

    def test_owasp_init(self):
        """Test that OWASP framework can be instantiated."""
        framework = OWASPTop10()
        assert framework is not None

    def test_owasp_name(self):
        """Test that OWASP framework has correct name."""
        framework = OWASPTop10()
<<<<<<< HEAD
        assert framework.name == framework.get_name() == "OWASP Top 10 for LLMs 2025"
=======
        assert (
            framework.name
            == framework.get_name()
            == "OWASP Top 10 for LLMs 2025"
        )
>>>>>>> 1aadc79a

    def test_owasp_description(self):
        """Test that OWASP framework has correct description."""
        framework = OWASPTop10()
<<<<<<< HEAD
        assert framework.description == "A comprehensive list of the most critical security risks associated with LLM applications. The 2025 edition includes 10 critical risks covering prompt injection, sensitive information disclosure, supply chain vulnerabilities, data poisoning, output handling, excessive agency, system prompt leakage, vector/embedding weaknesses, misinformation, and unbounded consumption. Each risk is tested using realistic attack techniques and vulnerability assessments."
=======
        assert (
            framework.description
            == "A comprehensive list of the most critical security risks associated with LLM applications. The 2025 edition includes 10 critical risks covering prompt injection, sensitive information disclosure, supply chain vulnerabilities, data poisoning, output handling, excessive agency, system prompt leakage, vector/embedding weaknesses, misinformation, and unbounded consumption. Each risk is tested using realistic attack techniques and vulnerability assessments."
        )
>>>>>>> 1aadc79a

    def test_owasp_default_categories(self):
        """Test that all 10 OWASP LLM categories are included by default."""
        framework = OWASPTop10()
        assert set(framework.categories) == {
            "LLM_01",
            "LLM_02",
            "LLM_03",
            "LLM_04",
            "LLM_05",
            "LLM_06",
            "LLM_07",
            "LLM_08",
            "LLM_09",
            "LLM_10",
        }

    def test_owasp_partial_categories(self):
        """Test that framework can be created with limited categories."""
        framework = OWASPTop10(categories=["LLM_01", "LLM_02"])
        assert set(framework.categories) == {"LLM_01", "LLM_02"}

    def test_owasp_vulnerabilities_exist(self):
        """Test that vulnerabilities are defined and populated."""
        for risk_category in OWASP_CATEGORIES:
            assert hasattr(risk_category, "vulnerabilities")
            assert risk_category.vulnerabilities is not None
            assert len(risk_category.vulnerabilities) > 0

    def test_owasp_vulnerabilities_are_instances(self):
        """Test that all vulnerabilities are instances of BaseVulnerability."""
        for risk_category in OWASP_CATEGORIES:
            for vuln in risk_category.vulnerabilities:
                assert isinstance(vuln, BaseVulnerability)

    def test_owasp_attacks_exist(self):
        """Test that attacks are defined and populated."""
        for risk_category in OWASP_CATEGORIES:
            assert hasattr(risk_category, "attacks")
            assert risk_category.attacks is not None
            assert len(risk_category.attacks) > 0

    def test_owasp_attacks_are_instances(self):
        """Test that all attacks are instances of BaseAttack."""
        for risk_category in OWASP_CATEGORIES:
            for attack in risk_category.attacks:
                assert isinstance(attack, BaseAttack)

    def test_owasp_vulnerability_types_present(self):
        """Test that key vulnerabilities are present."""
        vuln_names = []
        for risk_category in OWASP_CATEGORIES:
            vuln_names.extend(
                [v.__class__.__name__ for v in risk_category.vulnerabilities]
            )
        expected_vulns = [
            "Bias",
            "Toxicity",
            "Misinformation",
            "IllegalActivity",
            "PromptLeakage",
            "PIILeakage",
            "ExcessiveAgency",
            "Robustness",
            "IntellectualProperty",
            "Competition",
            "GraphicContent",
            "PersonalSafety",
            "RBAC",
            "BOLA",
            "BFLA",
            "SSRF",
            "DebugAccess",
            "ShellInjection",
            "SQLInjection",
            "CustomVulnerability",
        ]
        for name in expected_vulns:
            assert name in vuln_names, f"Missing vulnerability {name}"

    def test_owasp_attack_types_present(self):
        """Test that key attacks are included."""
        attack_names = []
        for risk_category in OWASP_CATEGORIES:
            attack_names.extend(
                [a.__class__.__name__ for a in risk_category.attacks]
            )
        expected_attacks = [
            "PromptInjection",
            "PromptProbing",
            "Base64",
            "ROT13",
            "Leetspeak",
            "GrayBox",
            "Roleplay",
            "CrescendoJailbreaking",
            "LinearJailbreaking",
            "TreeJailbreaking",
        ]
        for attack in expected_attacks:
            assert attack in attack_names, f"Expected attack {attack} not found"

    def test_owasp_attack_weights_defined(self):
        """Test that all attacks have a valid weight."""
        for risk_category in OWASP_CATEGORIES:
            for attack in risk_category.attacks:
                assert hasattr(attack, "weight")
                assert isinstance(attack.weight, int)
                assert attack.weight >= 1

    def test_owasp_category_vulnerability_mapping(self):
        """Test that all categories map to vulnerabilities properly."""
        categories = OWASP_CATEGORIES
        assert set([category.name for category in categories]) == {
            "LLM_01",
            "LLM_02",
            "LLM_03",
            "LLM_04",
            "LLM_05",
            "LLM_06",
            "LLM_07",
            "LLM_08",
            "LLM_09",
            "LLM_10",
        }
        for risk_category in categories:
            assert isinstance(risk_category, RiskCategory)
            assert all(
                isinstance(v, BaseVulnerability)
                for v in risk_category.vulnerabilities
            )

    def test_owasp_category_attack_mapping(self):
        """Test that all categories map to attacks properly."""
        categories = OWASP_CATEGORIES
        assert set([category.name for category in categories]) == {
            "LLM_01",
            "LLM_02",
            "LLM_03",
            "LLM_04",
            "LLM_05",
            "LLM_06",
            "LLM_07",
            "LLM_08",
            "LLM_09",
            "LLM_10",
        }
        for risk_category in categories:
            assert isinstance(risk_category, RiskCategory)
            assert all(isinstance(a, BaseAttack) for a in risk_category.attacks)

    def test_owasp_framework_with_red_team(self):
        import random

        """Test that OWASP framework integrates correctly with red_team function."""

        # Simple mock model for testing
        def mock_model_callback(prompt: str, turns=None) -> str:
            return "I am a safe AI model and cannot perform unsafe actions."

        categories = [
            "LLM_01",
            "LLM_02",
            "LLM_03",
            "LLM_04",
            "LLM_05",
            "LLM_06",
            "LLM_07",
            "LLM_08",
            "LLM_09",
            "LLM_10",
        ]
        random_category = random.choice(categories)

        risk_assessment = red_team(
            model_callback=mock_model_callback,
            framework=OWASPTop10(categories=[random_category]),
            async_mode=False,
            ignore_errors=True,
        )

        assert isinstance(risk_assessment, RiskAssessment)
        assert risk_assessment is not None<|MERGE_RESOLUTION|>--- conflicted
+++ resolved
@@ -18,27 +18,19 @@
     def test_owasp_name(self):
         """Test that OWASP framework has correct name."""
         framework = OWASPTop10()
-<<<<<<< HEAD
-        assert framework.name == framework.get_name() == "OWASP Top 10 for LLMs 2025"
-=======
         assert (
             framework.name
             == framework.get_name()
             == "OWASP Top 10 for LLMs 2025"
         )
->>>>>>> 1aadc79a
 
     def test_owasp_description(self):
         """Test that OWASP framework has correct description."""
         framework = OWASPTop10()
-<<<<<<< HEAD
-        assert framework.description == "A comprehensive list of the most critical security risks associated with LLM applications. The 2025 edition includes 10 critical risks covering prompt injection, sensitive information disclosure, supply chain vulnerabilities, data poisoning, output handling, excessive agency, system prompt leakage, vector/embedding weaknesses, misinformation, and unbounded consumption. Each risk is tested using realistic attack techniques and vulnerability assessments."
-=======
         assert (
             framework.description
             == "A comprehensive list of the most critical security risks associated with LLM applications. The 2025 edition includes 10 critical risks covering prompt injection, sensitive information disclosure, supply chain vulnerabilities, data poisoning, output handling, excessive agency, system prompt leakage, vector/embedding weaknesses, misinformation, and unbounded consumption. Each risk is tested using realistic attack techniques and vulnerability assessments."
         )
->>>>>>> 1aadc79a
 
     def test_owasp_default_categories(self):
         """Test that all 10 OWASP LLM categories are included by default."""
