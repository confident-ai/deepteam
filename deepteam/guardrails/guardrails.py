from typing import List, Dict, Any, Union
from deepeval.models.base_model import DeepEvalBaseLLM
import time
import asyncio

from deepteam.guardrails.guards.base_guard import BaseGuard
from deepteam.telemetry import capture_guardrail_run


class GuardResult:
    def __init__(self, guard_results: Dict[str, Any]):
        self.guard_results = guard_results
        # Calculate breached based on 3-tier system
        # Only 0.0 (unsafe) is considered breached
        # 0.5 (uncertain) and 1.0 (safe) are not breached
        self.breached = any(
<<<<<<< HEAD
            result.get("score", 0) < 1.0 
            for result in guard_results.values()
=======
            result.get("score", 1.0) == 0.0 for result in guard_results.values()
>>>>>>> 7b15d7e2
        )


class Guardrails:
    """
    Open-source guardrails system for production LLM safety.
    Fast binary classification to guard inputs and outputs.
    """

    def __init__(
        self,
        input_guards: List[BaseGuard],
        output_guards: List[BaseGuard],
<<<<<<< HEAD
        evaluation_model: Union[str, Dict, DeepEvalBaseLLM] = "gpt-4.1",
        sample_rate: float = 1.0
=======
        evaluation_model: str = "gpt-4.1",
        sample_rate: float = 1.0,
>>>>>>> 7b15d7e2
    ):
        """
        Initialize Guardrails with separate input and output guards.

        Args:
            input_guards: List of guards to check inputs before they reach your LLM
            output_guards: List of guards to check outputs before they reach your users
            evaluation_model: Model specification (string, dict, or DeepEvalBaseLLM instance) for guard evaluation (default: "gpt-4.1")
                            Supports OpenAI, Azure, Anthropic, Gemini, Ollama, Custom models
            sample_rate: Fraction of requests to actually guard (0.0 to 1.0, default: 1.0)
        """
        # Validate sample_rate
        if not (0.0 <= sample_rate <= 1.0):
            raise ValueError(
                f"sample_rate must be between 0.0 and 1.0, got {sample_rate}"
            )

        self.sample_rate = sample_rate
        self.evaluation_model = evaluation_model
        self._request_count = 0

        # Update all guards to use the specified evaluation model
        self.input_guards = self._update_guards_model(
            input_guards, evaluation_model
        )
        self.output_guards = self._update_guards_model(
            output_guards, evaluation_model
        )

<<<<<<< HEAD
    def _update_guards_model(self, guards: List[BaseGuard], evaluation_model: Union[str, Dict, DeepEvalBaseLLM]) -> List[BaseGuard]:
=======
    def _update_guards_model(
        self, guards: List[BaseGuard], evaluation_model: str
    ) -> List[BaseGuard]:
>>>>>>> 7b15d7e2
        """Update all guards to use the specified evaluation model"""
        updated_guards = []
        for guard in guards:
            # Create new instance with updated model
            guard_class = guard.__class__
            new_guard = guard_class(evaluation_model=evaluation_model)
            updated_guards.append(new_guard)
        return updated_guards

    def _should_process(self) -> bool:
        """Deterministic sampling: exactly sample_rate fraction of requests"""
        self._request_count += 1
        if self.sample_rate == 0.0:
            return False
        if self.sample_rate == 1.0:
            return True

        # Simple deterministic approach: process every nth request
        interval = int(1 / self.sample_rate)
        return self._request_count % interval == 0

    def guard_input(self, input: str) -> GuardResult:
        """
        Guard an input string using all configured input guards.
        Returns GuardResult with binary safe/unsafe classification.
        """
        if len(self.input_guards) == 0:
            raise TypeError(
                "Guardrails cannot guard inputs when no input_guards are provided."
            )

        # Deterministic sampling
        if not self._should_process():
            return GuardResult(guard_results={})

        guard_results = {}

        with capture_guardrail_run(
            type="input",
            guards=[guard.__name__ for guard in self.input_guards],
        ):
            for guard in self.input_guards:
                start_time = time.time()
                try:
                    is_safe = guard.guard_input(input)
                    latency = time.time() - start_time

                    guard_results[guard.__name__] = {
                        "safe": is_safe,
                        "safety_level": getattr(
                            guard, "safety_level", "unsafe"
                        ),
                        "latency": latency,
                        "reason": getattr(guard, "reason", None),
                        "score": getattr(guard, "score", None),
                    }

                except Exception as e:
                    guard_results[guard.__name__] = {
                        "safe": False,
                        "safety_level": "unsafe",
                        "latency": time.time() - start_time,
                        "error": str(e),
                    }

        return GuardResult(guard_results=guard_results)

    def guard_output(self, input: str, output: str) -> GuardResult:
        """
        Guard an output string using all configured output guards.
        Returns GuardResult with binary safe/unsafe classification.
        """
        if len(self.output_guards) == 0:
            raise TypeError(
                "Guardrails cannot guard outputs when no output_guards are provided."
            )

        # Deterministic sampling
        if not self._should_process():
            return GuardResult(guard_results={})

        guard_results = {}

        with capture_guardrail_run(
            type="output",
            guards=[guard.__name__ for guard in self.output_guards],
        ):
            for guard in self.output_guards:
                start_time = time.time()
                try:
                    is_safe = guard.guard_output(input, output)
                    latency = time.time() - start_time

                    guard_results[guard.__name__] = {
                        "safe": is_safe,
                        "safety_level": getattr(
                            guard, "safety_level", "unsafe"
                        ),
                        "latency": latency,
                        "reason": getattr(guard, "reason", None),
                        "score": getattr(guard, "score", None),
                    }

                except Exception as e:
                    guard_results[guard.__name__] = {
                        "safe": False,
                        "safety_level": "unsafe",
                        "latency": time.time() - start_time,
                        "error": str(e),
                    }

        return GuardResult(guard_results=guard_results)

    async def a_guard_input(self, input: str) -> GuardResult:
        """
        Async version of guard_input for better performance.
        """
        if len(self.input_guards) == 0:
            raise TypeError(
                "Guardrails cannot guard inputs when no input_guards are provided."
            )

        # Deterministic sampling
        if not self._should_process():
            return GuardResult(guard_results={})

        tasks = []
        for guard in self.input_guards:
            task = asyncio.create_task(
                self._async_guard_input_single(guard, input)
            )
            tasks.append((guard, task))

        guard_results = {}

        for guard, task in tasks:
            try:
                result = await task
                guard_results[guard.__name__] = result
            except Exception as e:
                guard_results[guard.__name__] = {
                    "safe": False,
                    "safety_level": "unsafe",
                    "error": str(e),
                }

        return GuardResult(guard_results=guard_results)

    async def a_guard_output(self, input: str, output: str) -> GuardResult:
        """
        Async version of guard_output for better performance.
        """
        if len(self.output_guards) == 0:
            raise TypeError(
                "Guardrails cannot guard outputs when no output_guards are provided."
            )

        # Deterministic sampling
        if not self._should_process():
            return GuardResult(guard_results={})

        tasks = []
        for guard in self.output_guards:
            task = asyncio.create_task(
                self._async_guard_output_single(guard, input, output)
            )
            tasks.append((guard, task))

        guard_results = {}

        for guard, task in tasks:
            try:
                result = await task
                guard_results[guard.__name__] = result
            except Exception as e:
                guard_results[guard.__name__] = {
                    "safe": False,
                    "safety_level": "unsafe",
                    "error": str(e),
                }

        return GuardResult(guard_results=guard_results)

    async def _async_guard_input_single(self, guard: BaseGuard, input: str):
        """Helper method for async input guarding."""
        start_time = time.time()
        is_safe = await guard.a_guard_input(input)
        latency = time.time() - start_time

        return {
            "safe": is_safe,
            "safety_level": getattr(guard, "safety_level", "unsafe"),
            "latency": latency,
            "reason": getattr(guard, "reason", None),
            "score": getattr(guard, "score", None),
        }

    async def _async_guard_output_single(
        self, guard: BaseGuard, input: str, output: str
    ):
        """Helper method for async output guarding."""
        start_time = time.time()
        is_safe = await guard.a_guard_output(input, output)
        latency = time.time() - start_time

        return {
            "safe": is_safe,
            "safety_level": getattr(guard, "safety_level", "unsafe"),
            "latency": latency,
            "reason": getattr(guard, "reason", None),
            "score": getattr(guard, "score", None),
        }<|MERGE_RESOLUTION|>--- conflicted
+++ resolved
@@ -1,5 +1,4 @@
-from typing import List, Dict, Any, Union
-from deepeval.models.base_model import DeepEvalBaseLLM
+from typing import List, Dict, Any
 import time
 import asyncio
 
@@ -14,12 +13,7 @@
         # Only 0.0 (unsafe) is considered breached
         # 0.5 (uncertain) and 1.0 (safe) are not breached
         self.breached = any(
-<<<<<<< HEAD
-            result.get("score", 0) < 1.0 
-            for result in guard_results.values()
-=======
             result.get("score", 1.0) == 0.0 for result in guard_results.values()
->>>>>>> 7b15d7e2
         )
 
 
@@ -33,13 +27,8 @@
         self,
         input_guards: List[BaseGuard],
         output_guards: List[BaseGuard],
-<<<<<<< HEAD
-        evaluation_model: Union[str, Dict, DeepEvalBaseLLM] = "gpt-4.1",
-        sample_rate: float = 1.0
-=======
         evaluation_model: str = "gpt-4.1",
         sample_rate: float = 1.0,
->>>>>>> 7b15d7e2
     ):
         """
         Initialize Guardrails with separate input and output guards.
@@ -47,8 +36,7 @@
         Args:
             input_guards: List of guards to check inputs before they reach your LLM
             output_guards: List of guards to check outputs before they reach your users
-            evaluation_model: Model specification (string, dict, or DeepEvalBaseLLM instance) for guard evaluation (default: "gpt-4.1")
-                            Supports OpenAI, Azure, Anthropic, Gemini, Ollama, Custom models
+            evaluation_model: OpenAI model to use for guard evaluation (default: gpt-4.1)
             sample_rate: Fraction of requests to actually guard (0.0 to 1.0, default: 1.0)
         """
         # Validate sample_rate
@@ -69,13 +57,9 @@
             output_guards, evaluation_model
         )
 
-<<<<<<< HEAD
-    def _update_guards_model(self, guards: List[BaseGuard], evaluation_model: Union[str, Dict, DeepEvalBaseLLM]) -> List[BaseGuard]:
-=======
     def _update_guards_model(
         self, guards: List[BaseGuard], evaluation_model: str
     ) -> List[BaseGuard]:
->>>>>>> 7b15d7e2
         """Update all guards to use the specified evaluation model"""
         updated_guards = []
         for guard in guards:
