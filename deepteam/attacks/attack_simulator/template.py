--- conflicted
+++ resolved
@@ -1,9 +1,5 @@
-<<<<<<< HEAD
 from typing import Optional, Dict, Callable, Type, Union
 import random
-=======
-from typing import Optional
->>>>>>> 1308c670
 
 from deepteam.vulnerabilities.types import (
     MisinformationType,
@@ -35,19 +31,12 @@
 from deepteam.vulnerabilities.prompt_leakage import PromptLeakageTemplate
 from deepteam.vulnerabilities.robustness import RobustnessTemplate
 from deepteam.vulnerabilities.toxicity import ToxicityTemplate
-<<<<<<< HEAD
 from deepteam.vulnerabilities.unauthorized_access import UnauthorizedAccessTemplate
 from deepteam.vulnerabilities.custom.custom_types import CustomVulnerabilityType
 from deepteam.vulnerabilities.custom.template import CustomVulnerabilityTemplate
-=======
-from deepteam.vulnerabilities.unauthorized_access import (
-    UnauthorizedAccessTemplate,
-)
->>>>>>> 1308c670
 
 
 class AttackSimulatorTemplate:
-
     TEMPLATE_MAP = {
         BiasType: BiasTemplate,
         CompetitionType: CompetitionTemplate,
@@ -62,10 +51,7 @@
         RobustnessType: RobustnessTemplate,
         ToxicityType: ToxicityTemplate,
         UnauthorizedAccessType: UnauthorizedAccessTemplate,
-<<<<<<< HEAD
-        CustomVulnerabilityType: CustomVulnerabilityTemplate,
-=======
->>>>>>> 1308c670
+        CustomVulnerabilityType: CustomVulnerabilityTemplate
     }
 
     @staticmethod
@@ -86,8 +72,6 @@
         Returns:
             Formatted prompt template string or error message if vulnerability type not supported
         """
-<<<<<<< HEAD
-        
         if vulnerability_type.__class__.__name__ == CustomVulnerabilityType.__name__:
             return CustomVulnerabilityTemplate.generate_baseline_attacks(
                 name="Custom Vulnerability",  
@@ -101,17 +85,6 @@
             if vulnerability_type.__class__.__name__ == type_class.__name__:
                 return template_class.generate_baseline_attacks(vulnerability_type, max_goldens, purpose)
         
-=======
-        for (
-            type_class,
-            template_class,
-        ) in AttackSimulatorTemplate.TEMPLATE_MAP.items():
-            if isinstance(vulnerability_type, type_class):
-                return template_class.generate_baseline_attacks(
-                    vulnerability_type, max_goldens, purpose
-                )
-
->>>>>>> 1308c670
         return f"""
         {{
         "error": "Vulnerability type '{vulnerability_type}' is not supported or no prompt template is available for this type."
