import random
import asyncio
from tqdm import tqdm
from pydantic import BaseModel
from typing import List, Optional, Union
import inspect


from deepeval.models import DeepEvalBaseLLM
from deepeval.metrics.utils import initialize_model, trimAndLoadJson

from deepteam.attacks import BaseAttack
from deepteam.vulnerabilities import BaseVulnerability
from deepteam.vulnerabilities.types import VulnerabilityType
<<<<<<< HEAD
from deepteam.vulnerabilities.custom.custom_types import CustomVulnerabilityType
from deepteam.attacks.attack_simulator.utils import (
    generate_schema,
    a_generate_schema,
)
from deepteam.attacks.attack_simulator.api import (
    ApiGenerateBaselineAttack,
    GenerateBaselineAttackResponseData,
)
=======
>>>>>>> 1308c670
from deepteam.attacks.multi_turn.types import CallbackType
from deepteam.attacks.attack_simulator.template import AttackSimulatorTemplate
from deepteam.attacks.attack_simulator.schema import SyntheticDataList


class SimulatedAttack(BaseModel):
    vulnerability: str
    vulnerability_type: VulnerabilityType
    input: Optional[str] = None
    attack_method: Optional[str] = None
    error: Optional[str] = None
    


class AttackSimulator:
    model_callback: Union[CallbackType, None] = None

    def __init__(
        self,
        purpose: str,
        max_concurrent: int,
        simulator_model: Optional[Union[str, DeepEvalBaseLLM]] = None,
    ):
        # Initialize models and async mode
        self.purpose = purpose
        self.simulator_model, self.using_native_model = initialize_model(
            simulator_model
        )

        # Define list of attacks and unaligned vulnerabilities
        self.simulated_attacks: List[SimulatedAttack] = []
        self.max_concurrent = max_concurrent

    ##################################################
    ### Generating Attacks ###########################
    ##################################################

    def simulate(
        self,
        attacks_per_vulnerability_type: int,
        vulnerabilities: List[BaseVulnerability],
        attacks: List[BaseAttack],
        ignore_errors: bool,
    ) -> List[SimulatedAttack]:
        # Simulate unenhanced attacks for each vulnerability
        baseline_attacks: List[SimulatedAttack] = []
        num_vulnerability_types = sum(
            len(v.get_types()) for v in vulnerabilities
        )
        pbar = tqdm(
            vulnerabilities,
            desc=f"💥 Generating {num_vulnerability_types * attacks_per_vulnerability_type} attacks (for {num_vulnerability_types} vulnerability types across {len(vulnerabilities)} vulnerability(s))",
        )
        for vulnerability in pbar:
            baseline_attacks.extend(
                self.simulate_baseline_attacks(
                    attacks_per_vulnerability_type=attacks_per_vulnerability_type,
                    vulnerability=vulnerability,
                    ignore_errors=ignore_errors)
            )
        # Enhance attacks by sampling from the provided distribution
        simulated_attacks: List[SimulatedAttack] = []
        pbar = tqdm(
            baseline_attacks,
            desc=f"✨ Simulating {num_vulnerability_types * attacks_per_vulnerability_type} attacks (using {len(attacks)} method(s))",
        )
        attack_weights = [attack.weight for attack in attacks]

        for baseline_attack in pbar:
            # Randomly sample an enhancement based on the distribution
            sampled_attack = random.choices(
                attacks, weights=attack_weights, k=1
            )[0]
            enhanced_attack = self.enhance_attack(
                attack=sampled_attack,
                simulated_attack=baseline_attack,
                ignore_errors=ignore_errors,
            )
            simulated_attacks.append(enhanced_attack)

        self.simulated_attacks.extend(simulated_attacks)
        return simulated_attacks

    async def a_simulate(
        self,
        attacks_per_vulnerability_type: int,
        vulnerabilities: List[BaseVulnerability],
        attacks: List[BaseAttack],
        ignore_errors: bool,
    ) -> List[SimulatedAttack]:
        # Create a semaphore to control the number of concurrent tasks
        semaphore = asyncio.Semaphore(self.max_concurrent)

        # Simulate unenhanced attacks for each vulnerability
        baseline_attacks: List[SimulatedAttack] = []
        num_vulnerability_types = sum(
            len(v.get_types()) for v in vulnerabilities
        )
        pbar = tqdm(
            vulnerabilities,
            desc=f"💥 Generating {num_vulnerability_types * attacks_per_vulnerability_type} attacks (for {num_vulnerability_types} vulnerability types across {len(vulnerabilities)} vulnerability(s))",
        )

        async def throttled_simulate_baseline_attack(vulnerability):
            async with semaphore:  # Throttling applied here
                result = await self.a_simulate_baseline_attacks(
                    attacks_per_vulnerability_type=attacks_per_vulnerability_type,
                    vulnerability=vulnerability,
                    ignore_errors=ignore_errors)
                pbar.update(1)
                return result

        simulate_tasks = [
            asyncio.create_task(
                throttled_simulate_baseline_attack(vulnerability)
            )
            for vulnerability in vulnerabilities
        ]

        attack_results = await asyncio.gather(*simulate_tasks)
        for result in attack_results:
            baseline_attacks.extend(result)
        pbar.close()

        # Enhance attacks by sampling from the provided distribution
        enhanced_attacks: List[SimulatedAttack] = []
        pbar = tqdm(
            total=len(baseline_attacks),
            desc=f"✨ Simulating {num_vulnerability_types * attacks_per_vulnerability_type} attacks (using {len(attacks)} method(s))",
        )

        async def throttled_attack_method(
            baseline_attack: SimulatedAttack,
        ):
            async with semaphore:  # Throttling applied here
                # Randomly sample an enhancement based on the distribution
                attack_weights = [attack.weight for attack in attacks]
                sampled_attack = random.choices(
                    attacks, weights=attack_weights, k=1
                )[0]

                result = await self.a_enhance_attack(
                    attack=sampled_attack,
                    simulated_attack=baseline_attack,
                    ignore_errors=ignore_errors,
                )
                pbar.update(1)
                return result

        enhanced_attacks.extend(
            await asyncio.gather(
                *[
                    asyncio.create_task(
                        throttled_attack_method(baseline_attack)
                    )
                    for baseline_attack in baseline_attacks
                ]
            )
        )
        pbar.close()

        # Store the simulated and enhanced attacks
        self.simulated_attacks.extend(enhanced_attacks)

        return enhanced_attacks

    ##################################################
    ### Simulating Base (Unenhanced) Attacks #########
    ##################################################

    def simulate_baseline_attacks(
        self,
        attacks_per_vulnerability_type: int,
        vulnerability: BaseVulnerability,
        ignore_errors: bool,
    ) -> List[SimulatedAttack]:
        baseline_attacks: List[SimulatedAttack] = []

        for vulnerability_type in vulnerability.get_types():
            try:
<<<<<<< HEAD
                if self.simulator_model:
                    remote_attacks = self.simulate_local_attack(
                        self.purpose,
                        vulnerability_type,
                        attacks_per_vulnerability_type,
                        custom_prompt=vulnerability.custom_prompt)
                else:
                    remote_attacks = self.simulate_remote_attack(
                        self.purpose,
                        vulnerability_type,
                        attacks_per_vulnerability_type,
                        custom_prompt=vulnerability.custom_prompt
                    )
=======
                # Try local simulation if a model is available, fall back to remote if needed
                local_attacks = self.simulate_local_attack(
                    self.purpose,
                    vulnerability_type,
                    attacks_per_vulnerability_type,
                )

>>>>>>> 1308c670
                baseline_attacks.extend(
                    [
                        SimulatedAttack(
                            vulnerability=vulnerability.get_name(),
                            vulnerability_type=vulnerability_type,
                            input=local_attack,
                        )
                        for local_attack in local_attacks
                    ]
                )
            except Exception as e:
                if ignore_errors:
                    for _ in range(attacks_per_vulnerability_type):
                        baseline_attacks.append(
                            SimulatedAttack(
                                vulnerability=vulnerability.get_name(),
                                vulnerability_type=vulnerability_type,
                                error=f"Error simulating adversarial attacks: {str(e)}",
                            )
                        )
                else:
                    raise
        return baseline_attacks

    async def a_simulate_baseline_attacks(
        self,
        attacks_per_vulnerability_type: int,
        vulnerability: BaseVulnerability,
        ignore_errors: bool,
    ) -> List[SimulatedAttack]:
        baseline_attacks: List[SimulatedAttack] = []
        for vulnerability_type in vulnerability.get_types():
            try:
                local_attacks = await self.a_simulate_local_attack(
                    self.purpose,
                    vulnerability_type,
                    attacks_per_vulnerability_type,
                )

                baseline_attacks.extend(
                    [
                        SimulatedAttack(
                            vulnerability=vulnerability.get_name(),
                            vulnerability_type=vulnerability_type,
                            input=local_attack,
                        )
                        for local_attack in local_attacks
                    ]
                )
            except Exception as e:
                if ignore_errors:
                    for _ in range(attacks_per_vulnerability_type):
                        baseline_attacks.append(
                            SimulatedAttack(
                                vulnerability=vulnerability.get_name(),
                                vulnerability_type=vulnerability_type,
                                error=f"Error simulating adversarial attacks: {str(e)}",
                            )
                        )
                else:
                    raise
        return baseline_attacks

    ##################################################
    ### Enhance attacks ##############################
    ##################################################

    def enhance_attack(
        self,
        attack: BaseAttack,
        simulated_attack: SimulatedAttack,
        ignore_errors: bool,
    ):
        attack_input = simulated_attack.input
        if attack_input is None:
            return simulated_attack

        simulated_attack.attack_method = attack.get_name()
        sig = inspect.signature(attack.enhance)
        try:
            if (
                "simulator_model" in sig.parameters
                and "model_callback" in sig.parameters
            ):
                simulated_attack.input = attack.enhance(
                    attack=attack_input,
                    simulator_model=self.simulator_model,
                    model_callback=self.model_callback,
                )
            elif "simulator_model" in sig.parameters:
                simulated_attack.input = attack.enhance(
                    attack=attack_input,
                    simulator_model=self.simulator_model,
                )
            elif "model_callback" in sig.parameters:
                simulated_attack.input = attack.enhance(
                    attack=attack_input,
                    model_callback=self.model_callback,
                )
            else:
                simulated_attack.input = attack.enhance(attack=attack_input)
        except:
            if ignore_errors:
                simulated_attack.error = "Error enhancing attack"
                return simulated_attack
            else:
                raise

        return simulated_attack

    async def a_enhance_attack(
        self,
        attack: BaseAttack,
        simulated_attack: SimulatedAttack,
        ignore_errors: bool,
    ):
        attack_input = simulated_attack.input
        if attack_input is None:
            return simulated_attack

        simulated_attack.attack_method = attack.get_name()
        sig = inspect.signature(attack.a_enhance)
        
        try:
            if (
                "simulator_model" in sig.parameters
                and "model_callback" in sig.parameters
            ):
                simulated_attack.input = await attack.a_enhance(
                    attack=attack_input,
                    simulator_model=self.simulator_model,
                    model_callback=self.model_callback,
                )
            elif "simulator_model" in sig.parameters:
                simulated_attack.input = await attack.a_enhance(
                    attack=attack_input,
                    simulator_model=self.simulator_model,
                )
            elif "model_callback" in sig.parameters:
                simulated_attack.input = await attack.a_enhance(
                    attack=attack_input,
                    model_callback=self.model_callback,
                )
            else:
                simulated_attack.input = await attack.a_enhance(
                    attack=attack_input
                )
        except:
            if ignore_errors:
                simulated_attack.error = "Error enhancing attack"
                return simulated_attack
            else:
                raise

        return simulated_attack

    def simulate_local_attack(
        self,
        purpose: str,
        vulnerability_type: VulnerabilityType,
        num_attacks: int,
        custom_prompt: Optional[str] = None,
    ) -> List[str]:
        """Simulate attacks using local LLM model"""
        # Get the appropriate prompt template from AttackSimulatorTemplate
        template = AttackSimulatorTemplate.generate_attacks(
            max_goldens=num_attacks,
            vulnerability_type=vulnerability_type,
            purpose=purpose,
            custom_prompt=custom_prompt
        )

        if self.using_native_model:
            # For models that support schema validation directly
<<<<<<< HEAD
            result, _ = self.simulator_model.generate(template, schema=SyntheticDataList)  
=======
            result, _ = self.simulator_model.generate(
                template, schema=SyntheticDataList
            )
>>>>>>> 1308c670
            return [item.input for item in result.data]
        
        else:
            # For models that don't support schema validation
            try:
                result = self.simulator_model.generate(template)
                # Parse the generated text into a JSON structure
                data = trimAndLoadJson(result)
                return [item["input"] for item in data["data"]]
            except Exception as e:
                print(f"Error generating local attacks: {str(e)}")
                raise

    async def a_simulate_local_attack(
        self,
        purpose: str,
        vulnerability_type: VulnerabilityType,
        num_attacks: int,
    ) -> List[str]:
        """Asynchronously simulate attacks using local LLM model"""

        template = AttackSimulatorTemplate.generate_attacks(
            max_goldens=num_attacks,
            vulnerability_type=vulnerability_type,
            purpose=purpose,
        )

        if self.using_native_model:
<<<<<<< HEAD
            result, _ = await self.simulator_model.a_generate(template, schema=SyntheticDataList)
=======
            # For models that support schema validation directly
            result, _ = await self.simulator_model.a_generate(
                template, schema=SyntheticDataList
            )
>>>>>>> 1308c670
            return [item.input for item in result.data]
        else:
            try:
                result = await self.simulator_model.a_generate(template)
                data = trimAndLoadJson(result)
                return [item["input"] for item in data["data"]]
            except Exception as e:
                print(f"Error generating local attacks: {str(e)}")
<<<<<<< HEAD
                raise

    def simulate_remote_attack(
        self,
        purpose: str,
        vulnerability_type: Union[VulnerabilityType],
        num_attacks: int,
    ) -> List[str]:
        # Prepare parameters for API request
        generate_baseline_attack_request = ApiGenerateBaselineAttack(
            purpose=purpose,
            vulnerability=vulnerability_type.value,
            num_attacks=num_attacks,
        )
        body = generate_baseline_attack_request.model_dump(
            by_alias=True, exclude_none=True
        )
        api = Api(base_url=BASE_URL, api_key="NA")
        try:
            # API request
            response = api.send_request(
                method=HttpMethods.POST,
                endpoint=Endpoints.BASELINE_ATTACKS_ENDPOINT,
                body=body,
            )
        except Exception as e:
            print(e)
            raise e

        return GenerateBaselineAttackResponseData(**response).baseline_attacks
=======
                raise
>>>>>>> 1308c670
<|MERGE_RESOLUTION|>--- conflicted
+++ resolved
@@ -12,18 +12,11 @@
 from deepteam.attacks import BaseAttack
 from deepteam.vulnerabilities import BaseVulnerability
 from deepteam.vulnerabilities.types import VulnerabilityType
-<<<<<<< HEAD
 from deepteam.vulnerabilities.custom.custom_types import CustomVulnerabilityType
 from deepteam.attacks.attack_simulator.utils import (
     generate_schema,
     a_generate_schema,
 )
-from deepteam.attacks.attack_simulator.api import (
-    ApiGenerateBaselineAttack,
-    GenerateBaselineAttackResponseData,
-)
-=======
->>>>>>> 1308c670
 from deepteam.attacks.multi_turn.types import CallbackType
 from deepteam.attacks.attack_simulator.template import AttackSimulatorTemplate
 from deepteam.attacks.attack_simulator.schema import SyntheticDataList
@@ -204,29 +197,12 @@
 
         for vulnerability_type in vulnerability.get_types():
             try:
-<<<<<<< HEAD
-                if self.simulator_model:
-                    remote_attacks = self.simulate_local_attack(
-                        self.purpose,
-                        vulnerability_type,
-                        attacks_per_vulnerability_type,
-                        custom_prompt=vulnerability.custom_prompt)
-                else:
-                    remote_attacks = self.simulate_remote_attack(
-                        self.purpose,
-                        vulnerability_type,
-                        attacks_per_vulnerability_type,
-                        custom_prompt=vulnerability.custom_prompt
-                    )
-=======
                 # Try local simulation if a model is available, fall back to remote if needed
                 local_attacks = self.simulate_local_attack(
                     self.purpose,
                     vulnerability_type,
                     attacks_per_vulnerability_type,
                 )
-
->>>>>>> 1308c670
                 baseline_attacks.extend(
                     [
                         SimulatedAttack(
@@ -401,13 +377,9 @@
 
         if self.using_native_model:
             # For models that support schema validation directly
-<<<<<<< HEAD
-            result, _ = self.simulator_model.generate(template, schema=SyntheticDataList)  
-=======
             result, _ = self.simulator_model.generate(
                 template, schema=SyntheticDataList
             )
->>>>>>> 1308c670
             return [item.input for item in result.data]
         
         else:
@@ -436,14 +408,10 @@
         )
 
         if self.using_native_model:
-<<<<<<< HEAD
-            result, _ = await self.simulator_model.a_generate(template, schema=SyntheticDataList)
-=======
             # For models that support schema validation directly
             result, _ = await self.simulator_model.a_generate(
                 template, schema=SyntheticDataList
             )
->>>>>>> 1308c670
             return [item.input for item in result.data]
         else:
             try:
@@ -452,37 +420,7 @@
                 return [item["input"] for item in data["data"]]
             except Exception as e:
                 print(f"Error generating local attacks: {str(e)}")
-<<<<<<< HEAD
                 raise
-
-    def simulate_remote_attack(
-        self,
-        purpose: str,
-        vulnerability_type: Union[VulnerabilityType],
-        num_attacks: int,
-    ) -> List[str]:
-        # Prepare parameters for API request
-        generate_baseline_attack_request = ApiGenerateBaselineAttack(
-            purpose=purpose,
-            vulnerability=vulnerability_type.value,
-            num_attacks=num_attacks,
-        )
-        body = generate_baseline_attack_request.model_dump(
-            by_alias=True, exclude_none=True
-        )
-        api = Api(base_url=BASE_URL, api_key="NA")
-        try:
-            # API request
-            response = api.send_request(
-                method=HttpMethods.POST,
-                endpoint=Endpoints.BASELINE_ATTACKS_ENDPOINT,
-                body=body,
-            )
-        except Exception as e:
-            print(e)
             raise e
 
-        return GenerateBaselineAttackResponseData(**response).baseline_attacks
-=======
-                raise
->>>>>>> 1308c670
+        return GenerateBaselineAttackResponseData(**response).baseline_attacks